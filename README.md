<<<<<<< HEAD
# pyModbus_V-Sensor

Helper utilities for communicating with the V-Sensor using Modbus.

## Float codec

The module `codec.py` contains functions to decode and encode 32‑bit
floating point values from Modbus register pairs. Four different byte and
word orders are supported to match the formats offered by the V-Sensor.
Format 1 (*little endian with bytes swapped*) is used by default.

The float format can be configured via the `V_SENSOR_FLOAT_FORMAT`
environment variable or programmatically using
`set_default_float_format()`.

```python
from codec import encode_float32, decode_float32, set_default_float_format, FloatFormat

set_default_float_format(FloatFormat.FORMAT_1)
registers = encode_float32(1.23)
value = decode_float32(registers)
```
=======
# pymodbus-vsensor

Skeleton project for communicating with a CMR Controls V-Sensor over RS-485 Modbus RTU using `pymodbus`.

## Structure

- `v_sensor_core` – reusable package with Modbus client and helpers.
- `app_desktop` – Streamlit dashboard application.
- `app_pi` – headless service for Raspberry Pi including systemd unit.
- `tools` – CLI utilities for reading and writing registers.
- `tests` – pytest based tests using the `pymodbus` simulator.

Configuration is loaded from `config.yaml` and environment variables prefixed with `VSENSOR_`.
>>>>>>> 57b9613a
<|MERGE_RESOLUTION|>--- conflicted
+++ resolved
@@ -1,4 +1,4 @@
-<<<<<<< HEAD
+
 # pyModbus_V-Sensor
 
 Helper utilities for communicating with the V-Sensor using Modbus.
@@ -20,19 +20,4 @@
 set_default_float_format(FloatFormat.FORMAT_1)
 registers = encode_float32(1.23)
 value = decode_float32(registers)
-```
-=======
-# pymodbus-vsensor
-
-Skeleton project for communicating with a CMR Controls V-Sensor over RS-485 Modbus RTU using `pymodbus`.
-
-## Structure
-
-- `v_sensor_core` – reusable package with Modbus client and helpers.
-- `app_desktop` – Streamlit dashboard application.
-- `app_pi` – headless service for Raspberry Pi including systemd unit.
-- `tools` – CLI utilities for reading and writing registers.
-- `tests` – pytest based tests using the `pymodbus` simulator.
-
-Configuration is loaded from `config.yaml` and environment variables prefixed with `VSENSOR_`.
->>>>>>> 57b9613a
+```